--- conflicted
+++ resolved
@@ -57,26 +57,6 @@
   getWidth?: FloatAccessor;
 };
 
-<<<<<<< HEAD
-export const defaultProps: DefaultProps<GeoArrowPathLayerProps> = {
-  widthUnits: "meters",
-  widthScale: { type: "number", min: 0, value: 1 },
-  widthMinPixels: { type: "number", min: 0, value: 0 },
-  widthMaxPixels: { type: "number", min: 0, value: Number.MAX_SAFE_INTEGER },
-  jointRounded: false,
-  capRounded: false,
-  miterLimit: { type: "number", min: 0, value: 4 },
-  billboard: false,
-  // Note: this diverges from upstream, where here we _default into_ binary
-  // rendering
-  // This instructs the layer to skip normalization and use the binary
-  // as-is
-  _pathType: "open",
-  _validate: true,
-
-  getColor: { type: "accessor", value: DEFAULT_COLOR },
-  getWidth: { type: "accessor", value: 1 },
-=======
 // Remove data and getPosition from the upstream default props
 const {
   data: _data,
@@ -96,10 +76,9 @@
   };
 
 // @ts-expect-error not sure why this is failing
-const defaultProps: DefaultProps<GeoArrowPathLayerProps> = {
+export const defaultProps: DefaultProps<GeoArrowPathLayerProps> = {
   ..._defaultProps,
   ...ourDefaultProps,
->>>>>>> 5cc954df
 };
 
 /**
