--- conflicted
+++ resolved
@@ -39,21 +39,15 @@
   "peerDependencies": {
     "@deck.gl/core": "^8.9.23",
     "@deck.gl/layers": "^8.9.23",
-<<<<<<< HEAD
     "@deck.gl/geo-layers": "^8.9.23",
-=======
     "@math.gl/polygon": "^3.6.2",
->>>>>>> 98d974da
     "apache-arrow": "^13.0.0"
   },
   "devDependencies": {
     "@deck.gl/core": "^8.9.23",
     "@deck.gl/layers": "^8.9.23",
-<<<<<<< HEAD
     "@deck.gl/geo-layers": "^8.9.23",
-=======
     "@math.gl/polygon": "^3.6.2",
->>>>>>> 98d974da
     "@rollup/plugin-terser": "^0.4.3",
     "@rollup/plugin-typescript": "^11.1.2",
     "apache-arrow": "^13.0.0",
