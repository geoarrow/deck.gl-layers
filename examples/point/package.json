--- conflicted
+++ resolved
@@ -8,17 +8,6 @@
     "build": "vite build"
   },
   "dependencies": {
-<<<<<<< HEAD
-    "@geoarrow/deck.gl-layers": "file:../..",
-    "@loaders.gl/compression": "^4.1.4",
-    "@loaders.gl/crypto": "^4.1.4",
-    "apache-arrow": ">=21",
-    "deck.gl": "^9.0.12",
-    "maplibre-gl": "^5.0.0",
-    "react": "^19.0.0",
-    "react-dom": "^19.0.0",
-    "react-map-gl": "^8.0.0"
-=======
     "@geoarrow/deck.gl-layers": "*",
     "@loaders.gl/compression": "^4.1.4",
     "@loaders.gl/crypto": "^4.1.4",
@@ -27,7 +16,6 @@
     "react-dom": "^18.0.0",
     "react-map-gl": "^5.3.0",
     "react": "^18.0.0"
->>>>>>> 2cba8cf8
   },
   "devDependencies": {
     "@types/react": "^19.0.0",
