import terser from "@rollup/plugin-terser";
import typescript from "@rollup/plugin-typescript";
import dts from "rollup-plugin-dts";
import { nodeResolve } from "@rollup/plugin-node-resolve";
import commonjs from "@rollup/plugin-commonjs";

const input = "./src/index.ts";
const sourcemap = true;
<<<<<<< HEAD
const external = ["apache-arrow", "@deck.gl/core", "@deck.gl/layers"];
=======
const external = [
  "@deck.gl/aggregation-layers/typed",
  "@deck.gl/core/typed",
  "@deck.gl/geo-layers/typed",
  "@deck.gl/layers/typed",
  "@geoarrow/geoarrow-js",
  "apache-arrow",
  "threads",
];
>>>>>>> c51c8633

export default [
  {
    input,
    output: {
      file: "dist/dist.es.mjs",
      format: "es",
      sourcemap,
    },
    plugins: [nodeResolve(), typescript()],
    external,
  },
  {
    input,
    output: {
      file: "dist/index.d.ts",
      format: "es",
    },
    plugins: [dts()],
    external,
  },
  {
    input,
    output: {
      file: "dist/dist.cjs",
      format: "cjs",
      sourcemap,
    },
    plugins: [nodeResolve(), typescript()],
    external,
  },
  {
    input,
    output: {
      file: "dist/dist.umd.js",
      format: "umd",
      name: "@geoarrow/deck.gl-layers",
      sourcemap,
      globals: {
<<<<<<< HEAD
        "@deck.gl/aggregation-layers": "deck",
        "@deck.gl/core": "deck",
        "@deck.gl/geo-layers": "deck",
        "@deck.gl/layers": "deck",
        "apache-arrow": "arrow",
=======
        "@deck.gl/aggregation-layers/typed": "deck",
        "@deck.gl/core/typed": "deck",
        "@deck.gl/geo-layers/typed": "deck",
        "@deck.gl/layers/typed": "deck",
        "@geoarrow/geoarrow-js": "geoarrow",
        "apache-arrow": "Arrow",
>>>>>>> c51c8633
      },
    },
    plugins: [typescript(), terser()],
    external,
  },
];<|MERGE_RESOLUTION|>--- conflicted
+++ resolved
@@ -6,9 +6,6 @@
 
 const input = "./src/index.ts";
 const sourcemap = true;
-<<<<<<< HEAD
-const external = ["apache-arrow", "@deck.gl/core", "@deck.gl/layers"];
-=======
 const external = [
   "@deck.gl/aggregation-layers/typed",
   "@deck.gl/core/typed",
@@ -18,7 +15,6 @@
   "apache-arrow",
   "threads",
 ];
->>>>>>> c51c8633
 
 export default [
   {
@@ -58,20 +54,12 @@
       name: "@geoarrow/deck.gl-layers",
       sourcemap,
       globals: {
-<<<<<<< HEAD
-        "@deck.gl/aggregation-layers": "deck",
-        "@deck.gl/core": "deck",
-        "@deck.gl/geo-layers": "deck",
-        "@deck.gl/layers": "deck",
-        "apache-arrow": "arrow",
-=======
         "@deck.gl/aggregation-layers/typed": "deck",
         "@deck.gl/core/typed": "deck",
         "@deck.gl/geo-layers/typed": "deck",
         "@deck.gl/layers/typed": "deck",
         "@geoarrow/geoarrow-js": "geoarrow",
         "apache-arrow": "Arrow",
->>>>>>> c51c8633
       },
     },
     plugins: [typescript(), terser()],
